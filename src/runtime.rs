--- conflicted
+++ resolved
@@ -80,24 +80,15 @@
 
         mem[orig..orig + raw.len()].clone_from_slice(&raw);
 
-<<<<<<< HEAD
         Ok(RunEnvironment {
             state: RunState {
                 mem: Box::new(mem),
                 pc: orig as u16,
-                reg: [0; 8],
+                reg: [0, 0, 0, 0, 0, 0, 0, 0xFDFF],
                 flag: RunFlag::Uninit,
                 _psr: 0,
             },
             debugger: None,
-=======
-        Ok(RunState {
-            mem: Box::new(mem),
-            pc: orig as u16,
-            reg: [0, 0, 0, 0, 0, 0, 0, 0xFDFF],
-            flag: RunFlag::Uninit,
-            _psr: 0,
->>>>>>> 9930a4f7
         })
     }
 
