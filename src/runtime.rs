--- conflicted
+++ resolved
@@ -6,14 +6,10 @@
 };
 
 use crate::{
-<<<<<<< HEAD
     debugger::{Action, Debugger, DebuggerOptions, SignificantInstr},
-    dprintln, env,
+    debugger::{Action, Debugger, Options, SignificantInstr},
+    dprintln, dprintln, env,
     mc::{self, CleanMemoryStr},
-=======
-    debugger::{Action, Debugger, Options, SignificantInstr},
-    dprintln,
->>>>>>> 759b5d91
     output::{Condition, Output},
     Air,
 };
@@ -538,7 +534,6 @@
                 Output::Normal.print_registers(self);
             }
 
-<<<<<<< HEAD
             // chat
             0x28 => {
                 let message = CleanMemoryStr::new(self.reg(0), self);
@@ -585,10 +580,9 @@
                 let height = mc::with_connection(|mc| mc.get_height(x, z));
                 *self.reg_mut(1) = height as u16;
             }
-=======
+
             // Note that if custom traps are implemented, `src/debugger/eval.rs` must be modified
             // to explicitely allow `eval` to simulate the traps
->>>>>>> 759b5d91
 
             // unknown
             _ => exception!(
@@ -599,7 +593,6 @@
     }
 }
 
-<<<<<<< HEAD
 /// Read string from [`RunState`] memory.
 ///
 /// String may be packed. A packed string uses a single byte for each character, so each word is
@@ -671,15 +664,6 @@
     }
 }
 
-// Read one byte from stdin or unbuffered terminal
-fn read_input() -> u8 {
-    if stdin().is_terminal() {
-        let cons = Term::stdout();
-        let ch = cons
-            .read_char()
-            .expect("read from interactive terminal should not fail");
-        ch as u8
-=======
 // Read one byte from stdin or interactive terminal.
 fn read_char() -> char {
     /// '�'
@@ -688,7 +672,6 @@
     let stdin = stdin();
     let byte = if stdin.is_terminal() {
         term::read_byte()
->>>>>>> 759b5d91
     } else {
         Some(read_byte_stdin(stdin))
     };
