--- conflicted
+++ resolved
@@ -1,19 +1,6 @@
-<<<<<<< HEAD
 use std::{cmp::Ordering, i16, u16, u32, usize};
 
-use crate::{Air, Traps};
-=======
-use std::{
-    cmp::Ordering,
-    i16,
-    io::{stdin, stdout, IsTerminal, Read, Write},
-    u16, u32, u8, usize,
-};
-
-use crate::{env, Air};
-use colored::Colorize;
-use console::Term;
->>>>>>> 5bd27d35
+use crate::{env, Air, Traps};
 use miette::Result;
 
 macro_rules! exception {
@@ -128,33 +115,24 @@
     }
 
     #[inline]
-<<<<<<< HEAD
-    pub(crate) fn reg(&mut self, reg: u16) -> &mut u16 {
-=======
-    fn reg(&self, reg: u16) -> u16 {
+    pub(crate) fn reg(&self, reg: u16) -> u16 {
         debug_assert!(reg < 8, "tried to access invalid register 'r{}'", reg);
         // SAFETY: Should only be indexed with values that are & 0b111
         unsafe { *self.reg.get_unchecked(reg as usize) }
     }
     #[inline]
-    fn reg_mut(&mut self, reg: u16) -> &mut u16 {
+    pub(crate) fn reg_mut(&mut self, reg: u16) -> &mut u16 {
         debug_assert!(reg < 8, "tried to access invalid register 'r{}'", reg);
->>>>>>> 5bd27d35
         // SAFETY: Should only be indexed with values that are & 0b111
         unsafe { self.reg.get_unchecked_mut(reg as usize) }
     }
 
-    #[inline]
-<<<<<<< HEAD
-    pub(crate) fn mem(&mut self, addr: u16) -> &mut u16 {
-=======
-    fn mem(&self, addr: u16) -> u16 {
+    pub(crate) fn mem(&self, addr: u16) -> u16 {
         // SAFETY: memory fits any u16 index
         unsafe { *self.mem.get_unchecked(addr as usize) }
     }
     #[inline]
-    fn mem_mut(&mut self, addr: u16) -> &mut u16 {
->>>>>>> 5bd27d35
+    pub(crate) fn mem_mut(&mut self, addr: u16) -> &mut u16 {
         // SAFETY: memory fits any u16 index
         unsafe { self.mem.get_unchecked_mut(addr as usize) }
     }
@@ -368,78 +346,10 @@
 
     fn trap(&mut self, instr: u16) {
         let trap_vect = instr & 0xFF;
-<<<<<<< HEAD
         match self.traps.get(trap_vect) {
             Some(trap_fn) => {
                 trap_fn(self);
             }
-=======
-        match trap_vect {
-            // getc
-            0x20 => {
-                *self.reg_mut(0) = read_input() as u16;
-            }
-            // out
-            0x21 => {
-                let chr = (self.reg(0) & 0xFF) as u8 as char;
-                print!("{chr}");
-                stdout().flush().unwrap();
-            }
-            // puts
-            0x22 => {
-                // could probably rewrite with iterators but idk if worth
-                for addr in self.reg(0).. {
-                    let chr_raw = self.mem(addr);
-                    let chr_ascii = (chr_raw & 0xFF) as u8 as char;
-                    if chr_ascii == '\0' {
-                        break;
-                    }
-                    print!("{}", chr_ascii);
-                }
-                stdout().flush().unwrap();
-            }
-            // in
-            0x23 => {
-                let ch = read_input();
-                *self.reg_mut(0) = ch as u16;
-                print!("{}", ch);
-                stdout().flush().unwrap();
-            }
-            // putsp
-            0x24 => {
-                'string: for addr in self.reg(0).. {
-                    let chr_raw = self.mem(addr);
-                    for chr in [chr_raw >> 8, chr_raw & 0xFF] {
-                        let chr_ascii = chr as u8 as char;
-                        if chr_ascii == '\0' {
-                            break 'string;
-                        }
-                        print!("{}", chr_ascii);
-                    }
-                }
-                stdout().flush().unwrap();
-            }
-            // halt
-            0x25 => {
-                self.pc = u16::MAX;
-                println!("\n{:>12}", "Halted".cyan());
-            }
-            // putn
-            0x26 => {
-                let val = self.reg(0);
-                println!("{val}");
-            }
-            // reg
-            0x27 => {
-                println!("\n------ Registers ------");
-                for (i, reg) in self.reg.iter().enumerate() {
-                    println!("r{i}: {reg:.>#19}");
-                    // println!("r{i}: {reg:.>#19b}");
-                }
-                println!("-----------------------");
-            }
-            // unknown
->>>>>>> 5bd27d35
             _ => exception!(
                 "called a trap with an unknown vector of 0x{:02x}",
                 trap_vect
