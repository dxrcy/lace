--- conflicted
+++ resolved
@@ -211,10 +211,7 @@
     ];
 
     #[inline]
-<<<<<<< HEAD
-    pub(super) fn reg(&mut self, reg: u16) -> &mut u16 {
-=======
-    fn reg(&self, reg: u16) -> u16 {
+    pub(super) fn reg(&self, reg: u16) -> u16 {
         debug_assert!(reg < 8, "tried to access invalid register 'r{}'", reg);
         // SAFETY: Should only be indexed with values that are & 0b111
         unsafe { *self.reg.get_unchecked(reg as usize) }
@@ -222,23 +219,17 @@
     #[inline]
     fn reg_mut(&mut self, reg: u16) -> &mut u16 {
         debug_assert!(reg < 8, "tried to access invalid register 'r{}'", reg);
->>>>>>> 5bd27d35
         // SAFETY: Should only be indexed with values that are & 0b111
-        debug_assert!(reg < 8);
         unsafe { self.reg.get_unchecked_mut(reg as usize) }
     }
 
     #[inline]
-<<<<<<< HEAD
-    pub(super) fn mem(&mut self, addr: u16) -> &mut u16 {
-=======
-    fn mem(&self, addr: u16) -> u16 {
+    pub(super) fn mem(&self, addr: u16) -> u16 {
         // SAFETY: memory fits any u16 index
         unsafe { *self.mem.get_unchecked(addr as usize) }
     }
     #[inline]
     fn mem_mut(&mut self, addr: u16) -> &mut u16 {
->>>>>>> 5bd27d35
         // SAFETY: memory fits any u16 index
         unsafe { self.mem.get_unchecked_mut(addr as usize) }
     }
@@ -464,13 +455,8 @@
             }
             // out
             0x21 => {
-<<<<<<< HEAD
-                let chr = (*self.reg(0) & 0xFF) as u8 as char;
+                let chr = (self.reg(0) & 0xFF) as u8 as char;
                 print_char!(chr);
-=======
-                let chr = (self.reg(0) & 0xFF) as u8 as char;
-                print!("{chr}");
->>>>>>> 5bd27d35
                 stdout().flush().unwrap();
             }
             // puts
@@ -489,13 +475,8 @@
             // in
             0x23 => {
                 let ch = read_input();
-<<<<<<< HEAD
-                *self.reg(0) = ch as u16;
+                *self.reg_mut(0) = ch as u16;
                 print_char!(ch as char);
-=======
-                *self.reg_mut(0) = ch as u16;
-                print!("{}", ch);
->>>>>>> 5bd27d35
                 stdout().flush().unwrap();
             }
             // putsp
