--- conflicted
+++ resolved
@@ -533,7 +533,6 @@
                 Output::Normal.print_registers(self);
             }
 
-<<<<<<< HEAD
             // chat
             0x28 => {
                 let message = CleanMemoryStr::new(self.reg(0), self);
@@ -581,13 +580,9 @@
                 *self.reg_mut(1) = height as u16;
             }
 
-            // Note that if custom traps are implemented, `src/debugger/eval.rs` must be modified
-            // to explicitely allow `eval` to simulate the traps
-=======
             // Note that if custom traps are implemented, these files must also be modified:
             // - `src/debugger/eval.rs`: to explicitely allow `eval` to simulate the traps
             // - `src/debugger/command/error.rs`: to suggest `eval` when command name is a mnemonic
->>>>>>> d5796f2b
 
             // unknown
             _ => exception!(
