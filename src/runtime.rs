--- conflicted
+++ resolved
@@ -1,20 +1,6 @@
-<<<<<<< HEAD
-use core::panic;
 use std::{cmp::Ordering, i16, u16, u32, usize};
 
 use crate::{Air, Traps};
-=======
-use std::{
-    cmp::Ordering,
-    i16,
-    io::{stdin, stdout, IsTerminal, Read, Write},
-    u16, u32, u8, usize,
-};
-
-use crate::Air;
-use colored::Colorize;
-use console::Term;
->>>>>>> 7ba70b9a
 use miette::Result;
 
 macro_rules! exception {
@@ -334,31 +320,10 @@
             Some(trap_fn) => {
                 trap_fn(self);
             }
-            _ => {
-                panic!("You called a trap with an unknown vector of {}", trap_vect);
-            }
-<<<<<<< HEAD
-=======
-            // putn
-            0x26 => {
-                let val = *self.reg(0);
-                println!("{val}");
-            }
-            // reg
-            0x27 => {
-                println!("\n------ Registers ------");
-                for (i, reg) in self.reg.iter().enumerate() {
-                    println!("r{i}: {reg:.>#19}");
-                    // println!("r{i}: {reg:.>#19b}");
-                }
-                println!("-----------------------");
-            }
-            // unknown
             _ => exception!(
                 "called a trap with an unknown vector of 0x{:02x}",
                 trap_vect
             ),
->>>>>>> 7ba70b9a
         }
     }
 }
