--- conflicted
+++ resolved
@@ -63,14 +63,10 @@
 
         // Don't allow unknown/invalid trap instructions
         // To prevent exception and program exit
-        // WARNING: If custom traps are implemented, this condition should be changed!!
-<<<<<<< HEAD
-        AirStmt::Trap { trap_vect } if !(0x20..=0x2d).contains(&trap_vect) => {
-=======
         // If this branch is taken when using a trap mnemonic (eg. `eval reg`), then this is a
         // mistake!
+        // WARNING: If custom traps are implemented, this condition should be changed!!
         AirStmt::Trap { trap_vect } if !(0x20..=0x27).contains(&trap_vect) => {
->>>>>>> d5796f2b
             dprintln!(
                 Alternate,
                 Error,
