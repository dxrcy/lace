--- conflicted
+++ resolved
@@ -19,11 +19,7 @@
 mod error;
 mod lexer;
 
-<<<<<<< HEAD
-pub mod env;
+pub mod features;
 
 /// Amount of lines to show as context, each side of focus line (line containing span).
-pub const DIAGNOSTIC_CONTEXT_LINES: usize = 8;
-=======
-pub mod features;
->>>>>>> a5124848
+pub const DIAGNOSTIC_CONTEXT_LINES: usize = 8;